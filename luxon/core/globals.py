--- conflicted
+++ resolved
@@ -56,73 +56,6 @@
     def __init__(self):
         self.__dict__ = _globals
 
-<<<<<<< HEAD
-=======
-    @property
-    def config(self):
-        global _cached_global_config
-
-        if _cached_global_config is not None:
-            return _cached_global_config
-        else:
-            from luxon.core.config import Config
-            _cached_global_config = Config()
-            return _cached_global_config
-
-    @property
-    def router(self):
-        global _cached_global_router
-
-        if _cached_global_router is not None:
-            return _cached_global_router
-        else:
-            from luxon.core.router import Router
-            _cached_global_router = Router()
-            return _cached_global_router
-
-    @property
-    def debug(self):
-        global _debug
-
-        try:
-            return _debug
-        except NameError:
-            try:
-                _debug = self.config.getboolean('application', 'debug')
-            except Exception:
-                _debug = True
-        return _debug
-
-    @debug.setter
-    def debug(self, value):
-        global _debug
-
-        _debug = value
-
-    @property
-    def models(self):
-        """Returns list of models"""
-        return _models
-
-    @property
-    def middleware_pre(self):
-        return _middleware_pre
-
-    @property
-    def middleware_resource(self):
-        return _middleware_resource
-
-    @property
-    def middleware_post(self):
-        return _middleware_post
-
-    def __setattr__(self, attr, value):
-        if attr in _thread_items:
-            _thread_globals[attr] = value
-        else:
-            super().__setattr__(attr, value)
-
->>>>>>> 4e43f9cf
     def __delattr__(self, attr):
         try:
             del _thread_globals[attr]
